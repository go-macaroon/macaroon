--- conflicted
+++ resolved
@@ -809,10 +809,9 @@
 	rootKey := []byte("secret")
 	badString := "foo\xff"
 
-<<<<<<< HEAD
-	m0 := MustNew(rootKey, []byte("some id"), "a location", macaroon.LatestVersion)
-	err := m0.AddFirstPartyCaveat(badString)
-	c.Assert(err, gc.ErrorMatches, `first party caveat condition is not a valid utf-8 string`)
+	m0 := MustNew(rootKey, []byte("some id"), "a location", macaroon.V1)
+	err := m0.AddFirstPartyCaveat([]byte(badString))
+	c.Assert(err, gc.ErrorMatches, "invalid caveat id for v1 macaroon")
 }
 
 var binaryFieldBase64ChoiceTests = []struct {
@@ -851,9 +850,4 @@
 			c.Assert(*x.Id, gc.Equals, test.id)
 		}
 	}
-=======
-	m0 := MustNew(rootKey, []byte("some id"), "a location", macaroon.V1)
-	err := m0.AddFirstPartyCaveat([]byte(badString))
-	c.Assert(err, gc.ErrorMatches, "invalid caveat id for v1 macaroon")
->>>>>>> aa04398e
 }